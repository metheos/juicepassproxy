<<<<<<< HEAD
import logging

# Will auto-update based on GitHub release tag
VERSION = "v0.2.0"
=======
CONF_YAML = "juicepassproxy.yaml"
VERSION = "v0.2.2"
>>>>>>> 2c2dde3f

CONF_YAML = "juicepassproxy.yaml"

LOGFILE = "juicepassproxy.log"
LOG_FORMAT = "%(asctime)-20s %(levelname)-9s [%(name)s] %(message)s"
LOG_DATE_FORMAT = "%Y-%m-%d %H:%M:%S"
DEFAULT_LOGLEVEL = logging.INFO
DAYS_TO_KEEP_LOGS = 14

# Defaults
DEFAULT_ENELX_SERVER = "juicenet-udp-prod3-usa.enelx.com"
DEFAULT_ENELX_PORT = "8047"
DEFAULT_LOCAL_IP = "127.0.0.1"
DEFAULT_ENELX_IP = "54.161.147.91"
DEFAULT_MQTT_HOST = "127.0.0.1"
DEFAULT_MQTT_PORT = "1883"
DEFAULT_MQTT_DISCOVERY_PREFIX = "homeassistant"
DEFAULT_DEVICE_NAME = "JuiceBox"
<<<<<<< HEAD
DEFAULT_TELNET_TIMEOUT = 30

# How many times to fully restart JPP before exiting
MAX_JPP_LOOP = 10

# Will stop JuiceboxMITM or JuiceboxUDPC Updater if there are more than MAX_ERROR_COUNT handled exceptions within ERROR_LOOKBACK_MIN minutes.
MAX_ERROR_COUNT = 10
ERROR_LOOKBACK_MIN = 60

# How many times to retry connections or sending attempts before failing
MAX_RETRY_ATTEMPT = 3

# How many seconds before timing out a UDPC Update
UDPC_UPDATE_CHECK_TIMEOUT = 60

# How many seconds before timing out handling a MITM Message
MITM_HANDLER_TIMEOUT = 10

# How many seconds to wait to receive a MITM Message before timing out
MITM_RECV_TIMEOUT = 120

# How many seconds before timing out sending a MITM Message
MITM_SEND_DATA_TIMEOUT = 10

EXTERNAL_DNS = "1.1.1.1"
=======
DEFAULT_TELNET_TIMEOUT = 30
>>>>>>> 2c2dde3f
<|MERGE_RESOLUTION|>--- conflicted
+++ resolved
@@ -1,12 +1,7 @@
-<<<<<<< HEAD
 import logging
 
 # Will auto-update based on GitHub release tag
-VERSION = "v0.2.0"
-=======
-CONF_YAML = "juicepassproxy.yaml"
 VERSION = "v0.2.2"
->>>>>>> 2c2dde3f
 
 CONF_YAML = "juicepassproxy.yaml"
 
@@ -25,7 +20,6 @@
 DEFAULT_MQTT_PORT = "1883"
 DEFAULT_MQTT_DISCOVERY_PREFIX = "homeassistant"
 DEFAULT_DEVICE_NAME = "JuiceBox"
-<<<<<<< HEAD
 DEFAULT_TELNET_TIMEOUT = 30
 
 # How many times to fully restart JPP before exiting
@@ -50,7 +44,4 @@
 # How many seconds before timing out sending a MITM Message
 MITM_SEND_DATA_TIMEOUT = 10
 
-EXTERNAL_DNS = "1.1.1.1"
-=======
-DEFAULT_TELNET_TIMEOUT = 30
->>>>>>> 2c2dde3f
+EXTERNAL_DNS = "1.1.1.1"