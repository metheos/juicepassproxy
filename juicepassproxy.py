--- conflicted
+++ resolved
@@ -3,11 +3,8 @@
 import argparse
 import ipaddress
 import logging
-<<<<<<< HEAD
 import re
-=======
 import socket
->>>>>>> 0c5c5cff
 import time
 from pathlib import Path
 from threading import Thread
