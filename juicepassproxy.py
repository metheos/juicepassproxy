#!/usr/bin/env python3

import argparse
import ipaddress
import logging
import re
import socket
import time
from pathlib import Path
from threading import Thread

import yaml
from const import (
    CONF_YAML,
    DEFAULT_DEVICE_NAME,
    DEFAULT_DST,
    DEFAULT_ENELX_PORT,
    DEFAULT_ENELX_SERVER,
    DEFAULT_MQTT_DISCOVERY_PREFIX,
    DEFAULT_MQTT_HOST,
    DEFAULT_MQTT_PORT,
    DEFAULT_SRC,
    VERSION,
)
from dns import resolver
from ha_mqtt_discoverable import DeviceInfo, Settings
from ha_mqtt_discoverable.sensors import Sensor, SensorInfo
from juicebox_telnet import JuiceboxTelnet
from pyproxy import pyproxy

AP_DESCRIPTION = """
JuicePass Proxy - by snicker
publish JuiceBox data from a UDP proxy to MQTT discoverable by HomeAssistant.
hopefully we won't need this if EnelX fixes their API!
https://github.com/home-assistant/core/issues/86588

To get the destination IP:Port of the EnelX server, telnet to your Juicenet
device:
$ telnet 192.168.x.x 2000
and give a `list` command:
> list
> ! # Type  Info
> # 0 FILE  webapp/index.html-1.4.0.24 (1995, 0)
> # 1 UDPC  juicenet-udp-prod3-usa.enelx.com:8047 (26674)
the address is in the UDPC line- give that an nslookup or other to determine IP
juicenet-udp-prod3-usa.enelx.com - 54.161.185.130

this may change over time- but if you are using a local DNS server to reroute
those requests to this proxy, you should stick to using the IP address here to
avoid nameserver lookup loops.
"""


class JuiceboxMessageHandler(object):
    def __init__(self, device_name, mqtt_settings, juicebox_id=None):
        self.mqtt_settings = mqtt_settings
        self.device_name = device_name
        self.juicebox_id = juicebox_id
        self.entities = {
            "status": None,
            "current": None,
            "frequency": None,
            "energy_lifetime": None,
            "energy_session": None,
            "temperature": None,
            "voltage": None,
            "power": None,
            "debug_message": None,
        }
        self._init_devices()

    def _init_devices(self):
        device_info = DeviceInfo(
            name=self.device_name,
            identifiers=[self.juicebox_id]
            if self.juicebox_id is not None
            else [self.device_name],
            connections=[
                ["JuiceBox ID", self.juicebox_id]
                if self.juicebox_id is not None
                else []
            ],
            manufacturer="EnelX",
            model="JuiceBox",
            sw_version=VERSION,
            via_device="JuicePass Proxy",
        )
        self._init_device_status(device_info)
        self._init_device_current(device_info)
        self._init_device_frequency(device_info)
        self._init_device_energy_lifetime(device_info)
        self._init_device_energy_session(device_info)
        self._init_device_temperature(device_info)
        self._init_device_voltage(device_info)
        self._init_device_power(device_info)
        self._init_debug_message(device_info)

    def _init_device_status(self, device_info):
        name = "Status"
        sensor_info = SensorInfo(
            name=name,
            unique_id=f"{self.juicebox_id} {name}",
            icon="mdi:ev-station",
            device=device_info,
        )
        settings = Settings(mqtt=self.mqtt_settings, entity=sensor_info)
        sensor = Sensor(settings)
        self.entities["status"] = sensor

    def _init_debug_message(self, device_info):
        name = "Last Debug Message"
        sensor_info = SensorInfo(
            name=name,
            unique_id=f"{self.juicebox_id} {name}",
            expire_after=60,
            enabled_by_default=False,
            icon="mdi:bug",
            entity_category="diagnostic",
            device=device_info,
        )
        settings = Settings(mqtt=self.mqtt_settings, entity=sensor_info)
        sensor = Sensor(settings)
        self.entities["debug_message"] = sensor

    def _init_device_current(self, device_info):
        name = "Current"
        sensor_info = SensorInfo(
            name=name,
            unique_id=f"{self.juicebox_id} {name}",
            state_class="measurement",
            device_class="current",
            unit_of_measurement="A",
            device=device_info,
        )
        settings = Settings(mqtt=self.mqtt_settings, entity=sensor_info)
        sensor = Sensor(settings)
        self.entities["current"] = sensor

    def _init_device_frequency(self, device_info):
        name = "Frequency"
        sensor_info = SensorInfo(
            name=name,
            unique_id=f"{self.juicebox_id} {name}",
            state_class="measurement",
            device_class="frequency",
            unit_of_measurement="Hz",
            device=device_info,
        )
        settings = Settings(mqtt=self.mqtt_settings, entity=sensor_info)
        sensor = Sensor(settings)
        self.entities["frequency"] = sensor

    def _init_device_energy_lifetime(self, device_info):
        name = "Energy (Lifetime)"
        sensor_info = SensorInfo(
            name=name,
            unique_id=f"{self.juicebox_id} {name}",
            state_class="total_increasing",
            device_class="energy",
            unit_of_measurement="Wh",
            device=device_info,
        )
        settings = Settings(mqtt=self.mqtt_settings, entity=sensor_info)
        sensor = Sensor(settings)
        self.entities["energy_lifetime"] = sensor

    def _init_device_energy_session(self, device_info):
        name = "Energy (Session)"
        sensor_info = SensorInfo(
            name=name,
            unique_id=f"{self.juicebox_id} {name}",
            state_class="total_increasing",
            device_class="energy",
            unit_of_measurement="Wh",
            device=device_info,
        )
        settings = Settings(mqtt=self.mqtt_settings, entity=sensor_info)
        sensor = Sensor(settings)
        self.entities["energy_session"] = sensor

    def _init_device_temperature(self, device_info):
        name = "Temperature"
        sensor_info = SensorInfo(
            name=name,
            unique_id=f"{self.juicebox_id} {name}",
            state_class="measurement",
            device_class="temperature",
            unit_of_measurement="°F",
            device=device_info,
        )
        settings = Settings(mqtt=self.mqtt_settings, entity=sensor_info)
        sensor = Sensor(settings)
        self.entities["temperature"] = sensor

    def _init_device_voltage(self, device_info):
        name = "Voltage"
        sensor_info = SensorInfo(
            name=name,
            unique_id=f"{self.juicebox_id} {name}",
            state_class="measurement",
            device_class="voltage",
            unit_of_measurement="V",
            device=device_info,
        )
        settings = Settings(mqtt=self.mqtt_settings, entity=sensor_info)
        sensor = Sensor(settings)
        self.entities["voltage"] = sensor

    def _init_device_power(self, device_info):
        name = "Power"
        sensor_info = SensorInfo(
            name=name,
            unique_id=f"{self.juicebox_id} {name}",
            state_class="measurement",
            device_class="power",
            unit_of_measurement="W",
            device=device_info,
        )
        settings = Settings(mqtt=self.mqtt_settings, entity=sensor_info)
        sensor = Sensor(settings)
        self.entities["power"] = sensor

    def basic_message_try_parse(self, data):
        message = {"type": "basic"}
        message["current"] = 0
        message["energy_session"] = 0
        active = True
        parts = re.split(r",|!|:", str(data).replace("b'", "").replace("'", ""))
        parts.pop(0)  # JuiceBox ID
        parts.pop(-1)  # Ending blank
        parts.pop(-1)  # Checksum

        # Undefined parts: v, F, u, M, C, m, t, i, e, r, b, B, P, p
        # s = Counter
        for part in parts:
            if part[0] == "S":
                message["status"] = {
                    "S0": "Unplugged",
                    "S1": "Plugged In",
                    "S2": "Charging",
                    "S5": "Error",
                    "S00": "Unplugged",
                    "S01": "Plugged In",
                    "S02": "Charging",
                    "S05": "Error",
                }.get(part)
                if message["status"] is None:
                    message["status"] = "unknown {}".format(part)
                active = message["status"].lower() == "charging"
            elif part[0] == "A" and active:
                message["current"] = round(float(part.split("A")[1]) * 0.1, 2)
            elif part[0] == "f":
                message["frequency"] = round(float(part.split("f")[1]) * 0.01, 2)
            elif part[0] == "L":
                message["energy_lifetime"] = float(part.split("L")[1])
            elif part[0] == "E" and active:
                message["energy_session"] = float(part.split("E")[1])
            elif part[0] == "T":
                message["temperature"] = round(float(part.split("T")[1]) * 1.8 + 32, 2)
            elif part[0] == "V":
                message["voltage"] = round(float(part.split("V")[1]) * 0.1, 2)
        message["power"] = round(
            message.get("voltage", 0) * message.get("current", 0), 2
        )
        return message

    def pyproxy_oserror_message_try_parse(self, data):
        message = {"type": "pyproxy_oserror"}
        err_data = str(data).split("|")
        message["status"] = "unavailable"
        message[
            "debug_message"
        ] = f"PyProxy {err_data[1].title()} OSError {err_data[3]} [{err_data[2]}]: {err_data[4]}"
        return message

    def debug_message_try_parse(self, data):
        message = {"type": "debug"}
        dbg_data = (
            str(data)
            .replace("https://", "https//")
            .replace("http://", "http//")
            .split(":")
        )
        dbg_level_abbr = dbg_data[1].split(",")[1]
        if dbg_level_abbr == "NFO":
            dbg_level = "INFO"
        elif dbg_level_abbr == "WRN":
            dbg_level = "WARNING"
        elif dbg_level_abbr == "ERR":
            dbg_level = "ERROR"
        else:
            dbg_level = dbg_level_abbr
        dbg_msg = (
            dbg_data[2].replace("https//", "https://").replace("http//", "http://")
        )
        message["debug_message"] = f"{dbg_level}: {dbg_msg}"
        return message

    def basic_message_publish(self, message):
        logging.debug(f"{message.get('type')} message: {message}")
        try:
            for k in message:
                entity = self.entities.get(k)
                if entity:
                    entity.set_state(message.get(k))
        except Exception as e:
            logging.exception(f"Failed to publish sensor data to MQTT: {e}")

    def remote_data_handler(self, data):
        try:
            logging.debug("remote: {}".format(data))
            return data
        except IndexError as e:
            logging.warning(
                    "Index error when handling remote data, probably wrong number of items in list"
                    f"- nothing to worry about unless this happens a lot. ({e})"
                )
        except Exception as e:
            logging.exception(f"Exception handling local data: {e}")

    def local_data_handler(self, data):
<<<<<<< HEAD
        try:
            logging.debug("local: {}".format(data))
            if ":DBG," in str(data):
                message = self.debug_message_try_parse(data)
            else:
                message = self.basic_message_try_parse(data)
            if message:
                self.basic_message_publish(message)
            return data
        except IndexError as e:
            logging.warning(
                    "Index error when handling local data, probably wrong number of items in list"
                    f"- nothing to worry about unless this happens a lot. ({e})"
                )
        except Exception as e:
            logging.exception(f"Exception handling local data: {e}")
=======
        logging.debug("local: {}".format(data))
        if "PYPROXY_OSERROR" in str(data):
            message = self.pyproxy_oserror_message_try_parse(data)
        elif ":DBG," in str(data):
            message = self.debug_message_try_parse(data)
        else:
            message = self.basic_message_try_parse(data)
        if message:
            self.basic_message_publish(message)
        return data
>>>>>>> 5c24fb93


class JuiceboxUDPCUpdater(object):
    def __init__(self, juicebox_host, udpc_host, udpc_port=8047, timeout=None):
        self.juicebox_host = juicebox_host
        self.udpc_host = udpc_host
        self.udpc_port = udpc_port
        self.interval = 30
        self.run_event = True
        self.timeout = timeout

    def start(self):
        while self.run_event:
            interval = self.interval
            try:
                logging.debug("JuiceboxUDPCUpdater check... ")
                with JuiceboxTelnet(self.juicebox_host, 2000, self.timeout) as tn:
                    connections = tn.list()
                    update_required = True
                    udpc_streams_to_close = {}  # Key = Connection id, Value = list id
                    udpc_stream_to_update = 0

                    logging.debug(f"connections: {connections}")

                    for i, connection in enumerate(connections):
                        if connection["type"] == "UDPC":
                            udpc_streams_to_close.update({int(connection["id"]): i})
                            if self.udpc_host not in connection["dest"]:
                                udpc_stream_to_update = int(connection["id"])
                    logging.debug(f"udpc_streams_to_close: {udpc_streams_to_close}")
                    if udpc_stream_to_update == 0 and len(udpc_streams_to_close) > 0:
                        udpc_stream_to_update = int(max(udpc_streams_to_close, key=int))
                    logging.debug(f"Active UDPC Stream: {udpc_stream_to_update}")

                    for stream in list(udpc_streams_to_close):
                        if stream < udpc_stream_to_update:
                            udpc_streams_to_close.pop(stream, None)

                    if len(udpc_streams_to_close) == 0:
                        logging.info("UDPC IP not found, updating...")
                    elif (
                        self.udpc_host
                        not in connections[
                            udpc_streams_to_close[udpc_stream_to_update]
                        ]["dest"]
                    ):
                        logging.info("UDPC IP incorrect, updating...")
                    elif len(udpc_streams_to_close) == 1:
                        logging.info("UDPC IP correct")
                        update_required = False

                    if update_required:
                        for id in udpc_streams_to_close:
                            logging.debug(f"Closing UDPC stream: {id}")
                            tn.stream_close(id)
                        tn.udpc(self.udpc_host, self.udpc_port)
                        tn.save()
                        logging.info("UDPC IP Saved")
            except ConnectionResetError as e:
                logging.warning(
                    "Telnet connection to JuiceBox lost"
                    f"- nothing to worry about unless this happens a lot. Retrying in 3s. ({e})"
                )
                interval = 3
            except TimeoutError as e:
                logging.warning(
                    "Telnet connection to JuiceBox has timed out"
                    f"- nothing to worry about unless this happens a lot. Retrying in 3s. ({e})"
                )
                interval = 3
            except OSError as e:
                logging.warning(
                    "Could not route Telnet connection to JuiceBox"
                    f"- nothing to worry about unless this happens a lot. Retrying in 3s. ({e})"
                )
                interval = 3
            except Exception as e:
                logging.exception(f"Error in JuiceboxUDPCUpdater: {e}")
            time.sleep(interval)


def get_local_ip():
    s = socket.socket(socket.AF_INET, socket.SOCK_DGRAM)
    s.settimeout(0)
    try:
        s.connect(("10.254.254.254", 1))
        local_ip = s.getsockname()[0]
    except Exception as e:
        logging.warning(f"Unable to get local IP: {e}")
        local_ip = None
    s.close()
    return local_ip


def resolve_ip_external_dns(address, dns="1.1.1.1"):
    res = resolver.Resolver()
    res.nameservers = [dns]
    try:
        answers = res.resolve(address)
    except (
        resolver.LifetimeTimeout,
        resolver.NoNameservers,
        resolver.NoAnswer,
    ) as e:
        logging.warning(f"Unable to resolve {address}: {e}")
        return None

    if len(answers) > 0:
        return answers[0].address
    return None


def is_valid_ip(test_ip):
    try:
        ipaddress.ip_address(test_ip)
    except Exception:
        return False
    return True


def get_enelx_server_port(juicebox_host):
    try:
        with JuiceboxTelnet(juicebox_host) as tn:
            connections = tn.list()
            # logging.debug(f"connections: {connections}")
            for connection in connections:
                if connection["type"] == "UDPC" and not is_valid_ip(
                    connection["dest"].split(":")[0]
                ):
                    return connection["dest"]
        return None

    except Exception as e:
        logging.warning(f"Error in getting EnelX Server and Port via Telnet: {e}")
        return None


def get_juicebox_id(juicebox_host):
    try:
        with JuiceboxTelnet(juicebox_host) as tn:
            return (
                tn.get("email.name_address")
                .get("email.name_address")
                .replace("b'", "")
                .replace("'", "")
            )

        return None

    except Exception as e:
        logging.warning(f"Error in getting JuiceBox ID via Telnet: {e}")
        return None


def load_config(config_loc):
    config = {}
    try:
        with open(config_loc, "r") as file:
            config = yaml.safe_load(file)
    except Exception as e:
        logging.warning(f"Can't load {config_loc}: {e}")
    if not config:
        config = {}
    return config


def write_config(config, config_loc):
    try:
        with open(config_loc, "w") as file:
            yaml.dump(config, file)
        return True
    except Exception as e:
        logging.warning(f"Can't write to {config_loc}: {e}")
    return False


def main():
    parser = argparse.ArgumentParser(
        formatter_class=argparse.RawDescriptionHelpFormatter, description=AP_DESCRIPTION
    )

    arg_src = parser.add_argument(
        "-s",
        "--src",
        required=False,
        type=str,
        help="Source IP (and optional port). If not defined, will obtain it automatically. (Ex. 127.0.0.1:8047)",
    )
    parser.add_argument(
        "-d",
        "--dst",
        required=False,
        type=str,
        help="Destination IP (and optional port) of EnelX Server. If not defined, --juicebox_host required and then will obtain it automatically. (Ex. 127.0.0.1:8047)",
    )
    parser.add_argument("--debug", action="store_true")
    parser.add_argument("-u", "--mqtt_user", type=str, help="MQTT Username")
    parser.add_argument("-P", "--mqtt_password", type=str, help="MQTT Password")
    parser.add_argument(
        "-H",
        "--mqtt_host",
        type=str,
        default=DEFAULT_MQTT_HOST,
        help="MQTT Hostname to connect to (default: %(default)s)",
    )
    parser.add_argument(
        "-p",
        "--mqtt_port",
        type=int,
        default=DEFAULT_MQTT_PORT,
        help="MQTT Port (default: %(default)s)",
    )
    parser.add_argument(
        "-D",
        "--mqtt_discovery_prefix",
        type=str,
        dest="mqtt_discovery_prefix",
        default=DEFAULT_MQTT_DISCOVERY_PREFIX,
        help="Home Assistant MQTT topic prefix (default: %(default)s)",
    )
    parser.add_argument(
        "--name",
        type=str,
        default=DEFAULT_DEVICE_NAME,
        help="Home Assistant Device Name (default: %(default)s)",
        dest="device_name",
    )
    parser.add_argument(
        "--juicebox_id",
        type=str,
        help="JuiceBox ID. If not defined, will obtain it automatically.",
        dest="juicebox_id",
    )
    parser.add_argument(
        "--update_udpc",
        action="store_true",
        help="Update UDPC on the JuiceBox. Requires --juicebox_host",
    )
    parser.add_argument(
        "--udpc_timeout",
        type=int,
        default=0,
        help="Timeout setting for UDPC Updater",
    )
    arg_juicebox_host = parser.add_argument(
        "--juicebox_host",
        type=str,
        help="Host or IP address of the JuiceBox. Required for --update_udpc or if --dst not defined.",
    )
    parser.add_argument(
        "--juicepass_proxy_host",
        type=str,
        help="EXTERNAL host or IP address of the machine running JuicePass"
        " Proxy. Optional: only necessary when using --update_udpc and"
        " it will be inferred from the address in --src if omitted.",
    )
    parser.add_argument(
        "--config_loc",
        type=str,
        default=Path.home().joinpath(".juicepassproxy"),
        help="The location to store the config file  (default: %(default)s)",
    )
    args = parser.parse_args()

    if args.debug:
        logging.getLogger().setLevel(logging.DEBUG)
    else:
        logging.getLogger().setLevel(logging.INFO)

    logging.info(f"Starting JuicePass Proxy {VERSION}")
    if args.update_udpc and not args.juicebox_host:
        raise argparse.ArgumentError(arg_juicebox_host, "juicebox_host is required")

    if not args.dst and not args.juicebox_host:
        raise argparse.ArgumentError(arg_juicebox_host, "juicebox_host is required")

    config_loc = Path(args.config_loc)
    config_loc.mkdir(parents=True, exist_ok=True)
    config_loc = config_loc.joinpath(CONF_YAML)
    config_loc.touch(exist_ok=True)
    logging.info(f"config_loc: {config_loc}")
    config = load_config(config_loc)

    if enelx_server_port := get_enelx_server_port(args.juicebox_host):
        logging.debug(f"enelx_server_port: {enelx_server_port}")
        enelx_server = enelx_server_port.split(":")[0]
        enelx_port = enelx_server_port.split(":")[1]
    else:
        enelx_server = config.get("ENELX_SERVER", DEFAULT_ENELX_SERVER)
        enelx_port = config.get("ENELX_PORT", DEFAULT_ENELX_PORT)
    config.update({"ENELX_SERVER": enelx_server})
    config.update({"ENELX_PORT": enelx_port})
    logging.info(f"enelx_server: {enelx_server}")
    logging.info(f"enelx_port: {enelx_port}")

    if args.src:
        if ":" in args.src:
            src = args.src
        else:
            src = f"{args.src}:{enelx_port}"
    elif local_ip := get_local_ip():
        src = f"{local_ip}:{enelx_port}"
    else:
        src = f"{config.get('SRC',DEFAULT_SRC)}:{enelx_port}"
    config.update({"SRC": src.split(":")[0]})
    logging.info(f"src: {src}")

    localhost_src = src.startswith("0.") or src.startswith("127")
    if args.update_udpc and localhost_src and not args.juicepass_proxy_host:
        raise argparse.ArgumentError(
            arg_src,
            "src must not be a local IP address for update_udpc to work, or"
            " --juicepass_proxy_host must be used.",
        )

    if args.dst:
        if ":" in args.dst:
            dst = args.dst
        else:
            dst = f"{args.dst}:{enelx_port}"
    elif enelx_server_ip := resolve_ip_external_dns(enelx_server):
        dst = f"{enelx_server_ip}:{enelx_port}"
    else:
        dst = f"{config.get('DST', DEFAULT_DST)}:{enelx_port}"
    config.update({"DST": dst.split(":")[0]})
    logging.info(f"dst: {dst}")

    if juicebox_id := args.juicebox_id:
        pass
    elif juicebox_id := get_juicebox_id(args.juicebox_host):
        pass
    else:
        juicebox_id = config.get("JUICEBOX_ID")
    if juicebox_id:
        config.update({"JUICEBOX_ID": juicebox_id})
        logging.info(f"juicebox_id: {juicebox_id}")
    else:
        logging.error(
            "Cannot get JuiceBox ID from Telnet and not in Config. If a JuiceBox ID is later set or is obtained via Telnet, it will likely create a new JuiceBox Device with new Entities in Home Assistant."
        )
    write_config(config, config_loc)

    mqttsettings = Settings.MQTT(
        host=args.mqtt_host,
        port=args.mqtt_port,
        username=args.mqtt_user,
        password=args.mqtt_password,
        discovery_prefix=args.mqtt_discovery_prefix,
    )
    handler = JuiceboxMessageHandler(
        mqtt_settings=mqttsettings,
        device_name=args.device_name,
        juicebox_id=juicebox_id,
    )
    handler.basic_message_publish(
        {"type": "debug", "debug_message": f"INFO: Starting JuicePass Proxy {VERSION}"}
    )
    pyproxy.LOCAL_DATA_HANDLER = handler.local_data_handler
    pyproxy.REMOTE_DATA_HANDLER = handler.remote_data_handler

    udpc_updater_thread = None
    udpc_updater = None

    if args.update_udpc:
        address = src.split(":")
        jpp_host = args.juicepass_proxy_host or address[0]
        udpc_timeout = int(args.udpc_timeout)
        logging.debug(f"udpc timeout: {udpc_timeout}")
        if (udpc_timeout == 0):
            udpc_timeout = None
        udpc_updater = JuiceboxUDPCUpdater(args.juicebox_host, jpp_host, address[1], udpc_timeout)
        udpc_updater_thread = Thread(target=udpc_updater.start)
        udpc_updater_thread.start()

    pyproxy.udp_proxy(src, dst)

    if udpc_updater is not None and udpc_updater_thread is not None:
        udpc_updater.run_event = False
        udpc_updater_thread.join()


if __name__ == "__main__":
    main()<|MERGE_RESOLUTION|>--- conflicted
+++ resolved
@@ -319,10 +319,11 @@
             logging.exception(f"Exception handling local data: {e}")
 
     def local_data_handler(self, data):
-<<<<<<< HEAD
         try:
             logging.debug("local: {}".format(data))
-            if ":DBG," in str(data):
+            if "PYPROXY_OSERROR" in str(data):
+                message = self.pyproxy_oserror_message_try_parse(data)
+            elif ":DBG," in str(data):
                 message = self.debug_message_try_parse(data)
             else:
                 message = self.basic_message_try_parse(data)
@@ -336,20 +337,8 @@
                 )
         except Exception as e:
             logging.exception(f"Exception handling local data: {e}")
-=======
-        logging.debug("local: {}".format(data))
-        if "PYPROXY_OSERROR" in str(data):
-            message = self.pyproxy_oserror_message_try_parse(data)
-        elif ":DBG," in str(data):
-            message = self.debug_message_try_parse(data)
-        else:
-            message = self.basic_message_try_parse(data)
-        if message:
-            self.basic_message_publish(message)
-        return data
->>>>>>> 5c24fb93
-
-
+
+            
 class JuiceboxUDPCUpdater(object):
     def __init__(self, juicebox_host, udpc_host, udpc_port=8047, timeout=None):
         self.juicebox_host = juicebox_host
@@ -370,14 +359,14 @@
                     udpc_streams_to_close = {}  # Key = Connection id, Value = list id
                     udpc_stream_to_update = 0
 
-                    logging.debug(f"connections: {connections}")
+                    # logging.debug(f"connections: {connections}")
 
                     for i, connection in enumerate(connections):
                         if connection["type"] == "UDPC":
                             udpc_streams_to_close.update({int(connection["id"]): i})
                             if self.udpc_host not in connection["dest"]:
                                 udpc_stream_to_update = int(connection["id"])
-                    logging.debug(f"udpc_streams_to_close: {udpc_streams_to_close}")
+                    # logging.debug(f"udpc_streams_to_close: {udpc_streams_to_close}")
                     if udpc_stream_to_update == 0 and len(udpc_streams_to_close) > 0:
                         udpc_stream_to_update = int(max(udpc_streams_to_close, key=int))
                     logging.debug(f"Active UDPC Stream: {udpc_stream_to_update}")
