import asyncio
import logging
import re
import time

import ha_mqtt_discoverable.sensors as ha_mqtt
from const import ERROR_LOOKBACK_MIN, VERSION  # MAX_ERROR_COUNT,
from ha_mqtt_discoverable import DeviceInfo, Settings
from paho.mqtt.client import Client, MQTTMessage

_LOGGER = logging.getLogger(__name__)
MQTT_SENDING_ENTITIES = ["text", "number", "switch", "button"]


class JuiceboxMQTTEntity:
    def __init__(
        self,
        name,
        **kwargs,
    ):
        # _LOGGER.debug(f"Entity Init: {name}")
        self.name = name
        self._kwargs = kwargs
        self._process_kwargs()
        self._state = None
        self.attributes = {}
        self._mqtt = None
        self._loop = asyncio.get_running_loop()
        # self.entity_type  # Each use of this class to create a child class needs to set this variable in __init__
        # self._set_func  # Each use of this class to create a child class needs to set this variable in __init__

    def add_kwargs(self, **kwargs):
        self._kwargs.update(kwargs)
        self._process_kwargs()

    def _process_kwargs(self):
        self._kwargs.update(
            {
                "name": self.name,
                "unique_id": f"{self._kwargs.get('juicebox_id', None)} {self.name}",
            }
        )
        self.experimental = self._kwargs.get("experimental", False)
        self._unique_id = f"{self._kwargs.get('juicebox_id', None)} {self.name}"
        self._mitm_handler = self._kwargs.get("mitm_handler", None)
        self._add_error = self._kwargs.get("add_error_func", None)

    @property
    def state(self):
        return self._state

    async def start(self):
        entity_info_keys = getattr(
            ha_mqtt, f"{self.entity_type.title()}Info"
        ).__fields__.keys()
        entity_info = {}
        for key in entity_info_keys:
            if self._kwargs.get(key, None) is not None:
                entity_info.update({key: self._kwargs.get(key, None)})
        self._mqtt = getattr(ha_mqtt, f"{self.entity_type.title()}")(
            Settings(
                mqtt=self._kwargs.get("mqtt", self._kwargs.get("mqtt_settings", None)),
                entity=getattr(ha_mqtt, f"{self.entity_type.title()}Info").parse_obj(
                    entity_info
                ),
            )
        )

        if self._kwargs.get("initial_state", None) is not None:
            await self.set(self._kwargs.get("initial_state", None))

    async def close(self):
        if self._mqtt is not None:
            self._mqtt.mqtt_client.disconnect()

    async def set_state(self, state):
        await self.set(state)

    async def set(self, state=None):
        self._state = state
        try:
            getattr(self._mqtt, self._set_func)(state)
        except AttributeError as e:
            if self._add_error is not None:
                await self._add_error()
            _LOGGER.warning(
                f"Can't update attribtutes for {self.name} "
                "as MQTT isn't connected/started. "
                f"({e.__class__.__qualname__}: {e})"
            )

    async def set_attributes(self, attr={}):
        self.attributes = attr
        try:
            self._mqtt.set_attributes(attr)
        except AttributeError as e:
            if self._add_error is not None:
                await self._add_error()
            _LOGGER.warning(
                f"Can't update attribtutes for {self.name} "
                "as MQTT isn't connected/started. "
                f"({e.__class__.__qualname__}: {e})"
            )


class JuiceboxMQTTSendingEntity(JuiceboxMQTTEntity):
    def __init__(
        self,
        name,
        **kwargs,
    ):
        # _LOGGER.debug(f"SendingEntity Init: {name}")
        super().__init__(name, **kwargs)

    async def start(self):
        entity_info_keys = getattr(
            ha_mqtt, f"{self.entity_type.title()}Info"
        ).__fields__.keys()
        entity_info = {}
        for key in entity_info_keys:
            if self._kwargs.get(key, None) is not None:
                entity_info.update({key: self._kwargs.get(key, None)})
        self._mqtt = getattr(ha_mqtt, f"{self.entity_type.title()}")(
            Settings(
                mqtt=self._kwargs.get("mqtt", self._kwargs.get("mqtt_settings", None)),
                entity=getattr(ha_mqtt, f"{self.entity_type.title()}Info").parse_obj(
                    entity_info
                ),
            ),
            command_callback=self._callback,
            user_data=self._kwargs.get("user_data", None),
        )

        if self._kwargs.get("initial_state", None) is not None:
            await self.set(self._kwargs.get("initial_state", None))
        else:
            await self.set(self.name)

    def _callback(self, client: Client, user_data, message: MQTTMessage):
        self._loop.create_task(self._callback_async(client, user_data, message))

    async def _callback_async(self, client: Client, user_data, message: MQTTMessage):
        """
        Currently, this just sends the received message to the JuiceBox.
        Likely, this callback will either need to be built out to build a working
        CMD or the callback will call a method that builds a working CMD.
        """
        state = message.payload.decode()
        _LOGGER.info(
            f"{self.entity_type.title()} Callback ({self.name}): {
                state}. User Data: {user_data}"
        )
        if self._mitm_handler:
            _LOGGER.debug(f"Sending to MITM: {state}")
            await self._mitm_handler.send_data_to_juicebox(state.encode("utf-8"))
        else:
            if self._add_error is not None:
                await self._add_error()
            _LOGGER.warning(
                f"Cannot send to MITM. mitm_handler type: {type(self._mitm_handler)}"
            )
        await self.set(state)


class JuiceboxMQTTSensor(JuiceboxMQTTEntity):
    def __init__(
        self,
        name,
        **kwargs,
    ):
        # _LOGGER.debug(f"Sensor Init: {name}")
        self.entity_type = "sensor"
        self._set_func = "set_state"
        super().__init__(name, **kwargs)


class JuiceboxMQTTText(JuiceboxMQTTSendingEntity):
    def __init__(
        self,
        name,
        **kwargs,
    ):
        # _LOGGER.debug(f"Text Init: {name}")
        self.entity_type = "text"
        self._set_func = "set_text"
        super().__init__(name, **kwargs)

    async def set_text(self, state):
        await self.set(state)


class JuiceboxMQTTHandler:
    def __init__(
        self,
        device_name,
        mqtt_settings,
        experimental,
        juicebox_id=None,
        mitm_handler=None,
        loglevel=None,
    ):
        if loglevel is not None:
            _LOGGER.setLevel(loglevel)
        self._mqtt_settings = mqtt_settings
        self._device_name = device_name
        self._juicebox_id = juicebox_id
        self._experimental = experimental
        self._mitm_handler = mitm_handler
        self._error_count = 0
        self._error_timestamp_list = []

        self._device = DeviceInfo(
            name=self._device_name,
            identifiers=(
                [self._juicebox_id]
                if self._juicebox_id is not None
                else [self._device_name]
            ),
            connections=[
                (
                    ["JuiceBox ID", self._juicebox_id]
                    if self._juicebox_id is not None
                    else []
                )
            ],
            manufacturer="EnelX",
            model="JuiceBox",
            sw_version=VERSION,
            via_device="JuicePass Proxy",
        )
        self._entities = {
            "status": JuiceboxMQTTSensor(
                name="Status",
                icon="mdi:ev-station",
            ),
            "current": JuiceboxMQTTSensor(
                name="Current",
                state_class="measurement",
                device_class="current",
                unit_of_measurement="A",
            ),
            "current_rating": JuiceboxMQTTSensor(
                name="Current Rating",
                state_class="measurement",
                device_class="current",
                unit_of_measurement="A",
            ),
            "frequency": JuiceboxMQTTSensor(
                name="Frequency",
                state_class="measurement",
                device_class="frequency",
                unit_of_measurement="Hz",
            ),
            "energy_lifetime": JuiceboxMQTTSensor(
                name="Energy (Lifetime)",
                state_class="total_increasing",
                device_class="energy",
                unit_of_measurement="Wh",
            ),
            "energy_session": JuiceboxMQTTSensor(
                name="Energy (Session)",
                state_class="total_increasing",
                device_class="energy",
                unit_of_measurement="Wh",
            ),
            "temperature": JuiceboxMQTTSensor(
                name="Temperature",
                state_class="measurement",
                device_class="temperature",
                unit_of_measurement="°F",
            ),
            "voltage": JuiceboxMQTTSensor(
                name="Voltage",
                state_class="measurement",
                device_class="voltage",
                unit_of_measurement="V",
            ),
            "power": JuiceboxMQTTSensor(
                name="Power",
                state_class="measurement",
                device_class="power",
                unit_of_measurement="W",
            ),
            "debug_message": JuiceboxMQTTSensor(
                name="Last Debug Message",
                # expire_after=60,
                enabled_by_default=False,
                icon="mdi:bug",
                entity_category="diagnostic",
                initial_state=f"INFO: Starting JuicePass Proxy {VERSION}",
            ),
            "data_from_juicebox": JuiceboxMQTTSensor(
                name="Data from JuiceBox",
                experimental=True,
                enabled_by_default=False,
                entity_category="diagnostic",
            ),
            "data_from_enelx": JuiceboxMQTTSensor(
                name="Data from EnelX",
                experimental=True,
                enabled_by_default=False,
                entity_category="diagnostic",
            ),
            "send_to_juicebox": JuiceboxMQTTText(
                name="Send Command to JuiceBox",
                experimental=True,
                enabled_by_default=False,
            ),
        }
        for entity in self._entities.values():
            entity.add_kwargs(
                juicebox_id=self._juicebox_id,
                device=self._device,
                mqtt_settings=self._mqtt_settings,
                add_error_func=self._add_error,
            )
            if entity.entity_type in MQTT_SENDING_ENTITIES:
                entity.add_kwargs(mitm_handler=self._mitm_handler)

    async def start(self):
        _LOGGER.info("Starting JuiceboxMQTTHandler")

        # while self._error_count < MAX_ERROR_COUNT:
        mqtt_task_list = []
        for entity in self._entities.values():
            if entity.experimental is False or self._experimental is True:
                mqtt_task_list.append(asyncio.create_task(entity.start()))
        await asyncio.gather(
            *mqtt_task_list,
        )

    async def close(self):
        for entity in self._entities.values():
            await entity.close()

    async def set_mitm_handler(self, mitm_handler):
        self._mitm_handler = mitm_handler
        for entity in self._entities.values():
            if entity.entity_type in MQTT_SENDING_ENTITIES:
                entity.add_kwargs(mitm_handler=mitm_handler)

    async def _basic_message_parse(self, data: bytes):
<<<<<<< HEAD
        message = {"type": "basic", "current" : 0, "energy_session" : 0}
=======
        message = {"type": "basic", "current": 0, "energy_session": 0}
>>>>>>> c13c9aeb
        active = True
        parts = re.split(r",|!|:", data.decode("utf-8"))
        parts.pop(0)  # JuiceBox ID
        parts.pop(-1)  # Ending blank
        parts.pop(-1)  # Checksum

        # Undefined parts: F, e, r, b, B, P, p
        # https://github.com/snicker/juicepassproxy/issues/52
        # s = Counter
        # v = version of protocol
        # i = Interval number. It contains a 96-slot interval memory (15-minute x 24-hour cycle) and
        #   this tells you how much energy was consumed in the rolling window as it reports one past
        #   (or current, if it's reporting the "right-now" interval) interval per message.
        #   The letter after "i" = the energy in that interval (usually 0 if you're not charging basically 24/7)
        # t - probably the report time in seconds - "every 9 seconds" (or may end up being 10).
        #   It can change its reporting interval if the bit mask in the reply command indicates that it should send reports faster (yet to be determined).
        # u - loop counter
        for part in parts:
            if part[0] == "S":
                message["status"] = {
                    "S0": "Unplugged",
                    "S1": "Plugged In",
                    "S2": "Charging",
                    "S5": "Error",
                    "S00": "Unplugged",
                    "S01": "Plugged In",
                    "S02": "Charging",
                    "S05": "Error",
                }.get(part)
                if message["status"] is None:
                    message["status"] = f"unknown {part}"
                active = message["status"].lower() == "charging"
            elif part[0] == "A":
                message["current"] = (
                    round(float(part.split("A")[1]) * 0.1, 2) if active else 0
                )
            elif part[0] == "m":
                message["current_rating"] = float(part.split("m")[1])
            elif part[0] == "M":
                message["current_setting"] = float(part.split("M")[1])
            elif part[0] == "f":
                message["frequency"] = round(float(part.split("f")[1]) * 0.01, 2)
            elif part[0] == "L":
                message["energy_lifetime"] = float(part.split("L")[1])
            elif part[0] == "v":
                message["protocol_version"] = part.split("v")[1]
            elif part[0] == "E":
                message["energy_session"] = float(part.split("E")[1]) if active else 0
            elif part[0] == "t":
                message["report_time"] = part.split("t")[1]
            elif part[0] == "v":
                message["protocol_version"] = part.split("v")[1]
            elif part[0] == "i":
                message["interval"] = part.split("i")[1]
            elif part[0] == "u":
                message["loop_counter"] = part.split("u")[1]
            elif part[0] == "T":
                message["temperature"] = round(float(part.split("T")[1]) * 1.8 + 32, 2)
            elif part[0] == "V":
                message["voltage"] = round(float(part.split("V")[1]) * 0.1, 2)
            else:
                message["unknown_" + part[0]] = part[1:]
        message["power"] = round(
            message.get("voltage", 0) * message.get("current", 0), 2
        )
        message["data_from_juicebox"] = data.decode("utf-8")
        return message

    async def _udp_mitm_oserror_message_parse(self, data):
        message = {"type": "udp_mitm_oserror"}
        err_data = str(data).split("|")
        message["status"] = "unavailable"
        message["debug_message"] = (
            f"JuiceboxMITM {err_data[1].title()} OSError {err_data[3]} "
            f"[{err_data[2]}]: {err_data[4]}"
        )
        return message

    async def _debug_message_parse(self, data):
        message = {"type": "debug"}

        dbg_data = (
            data.decode("utf-8")
            .replace("https://", "https//")
            .replace("http://", "http//")
        )
        dbg_level_abbr = dbg_data.split(":")[1].split(",")[1]
        if dbg_level_abbr == "NFO":
            dbg_level = "INFO"
        elif dbg_level_abbr == "WRN":
            dbg_level = "WARNING"
        elif dbg_level_abbr == "ERR":
            dbg_level = "ERROR"
        else:
            dbg_level = dbg_level_abbr
        dbg_data = dbg_data[dbg_data.find(":", dbg_data.find(":") + 1) + 1: -1]
        dbg_msg = dbg_data.replace("https//", "https://").replace("http//", "http://")

        message["debug_message"] = f"{dbg_level}: {dbg_msg}"
        return message

    async def _basic_message_publish(self, message):
        _LOGGER.debug(f"Publish {message.get('type').title()} Message: {message}")

        # try:
        attributes = {}
        for k in message:
            entity = self._entities.get(k, None)
            if entity and (entity.experimental is False or self._experimental is True):
                await entity.set_state(message.get(k, None))
            attributes[k] = message.get(k, None)
        if (
            self._experimental
            and self._entities.get("data_from_juicebox", None) is not None
        ):
            attributes.pop("data_from_juicebox", None)
            attr_sorted = dict(sorted(attributes.items()))
            unknown_attr = {}
            for key in list(attr_sorted.keys()):
                if key.startswith("unknown"):
                    unknown_attr.update({key: attr_sorted.pop(key, None)})
            attr_sorted.update(unknown_attr)
            await self._entities.get("data_from_juicebox").set_attributes(attr_sorted)
        # except Exception as e:
        #    _LOGGER.exception(
        #        f"Failed to publish sensor data to MQTT. ({e.__class__.__qualname__}: {
        #            e})"
        #    )

    async def remote_mitm_handler(self, data):
        try:
            _LOGGER.debug(f"From EnelX: {data}")
            if (
                self._experimental
                and self._entities.get("data_from_enelx", None) is not None
            ):
                await self._entities.get("data_from_enelx").set_state(
                    data.decode("utf-8")
                )

            return data
        except IndexError as e:
            await self._add_error()
            _LOGGER.warning(
                "Index error when handling remote data, probably wrong number of items in list. "
                "Nothing to worry about unless this happens a lot. "
                f"({e.__class__.__qualname__}: {e})"
            )
        # except Exception as e:
        #    _LOGGER.exception(
        #        f"Exception handling remote data. ({e.__class__.__qualname__}: {e})"
        #    )

    async def local_mitm_handler(self, data):
        message = None
        try:
            _LOGGER.debug(f"From JuiceBox: {data}")
            if "JuiceboxMITM_OSERROR" in str(data):
                message = await self._udp_mitm_oserror_message_parse(data)
            elif ":DBG," in str(data):
                message = await self._debug_message_parse(data)
            else:
                message = await self._basic_message_parse(data)
            if message:
                await self._basic_message_publish(message)
            return data
        except IndexError as e:
            await self._add_error()
            _LOGGER.warning(
                "Index error when handling local data, probably wrong number of items in list"
                "Nothing to worry about unless this happens a lot. "
                f"({e.__class__.__qualname__}: {e})"
            )
        # except Exception as e:
        #    _LOGGER.exception(
        #        f"Exception handling local data. ({e.__class__.__qualname__}: {e})"
        #    )

    async def _add_error(self):
        self._error_timestamp_list.append(time.time())
        time_cutoff = time.time() - (ERROR_LOOKBACK_MIN * 60)
        temp_list = list(
            filter(lambda el: el > time_cutoff, self._error_timestamp_list)
        )
        self._error_timestamp_list = temp_list
        self._error_count = len(self._error_timestamp_list)
        _LOGGER.debug(f"Errors in last {ERROR_LOOKBACK_MIN} min: {self._error_count}")<|MERGE_RESOLUTION|>--- conflicted
+++ resolved
@@ -340,11 +340,7 @@
                 entity.add_kwargs(mitm_handler=mitm_handler)
 
     async def _basic_message_parse(self, data: bytes):
-<<<<<<< HEAD
-        message = {"type": "basic", "current" : 0, "energy_session" : 0}
-=======
         message = {"type": "basic", "current": 0, "energy_session": 0}
->>>>>>> c13c9aeb
         active = True
         parts = re.split(r",|!|:", data.decode("utf-8"))
         parts.pop(0)  # JuiceBox ID
