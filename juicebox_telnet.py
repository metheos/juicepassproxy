--- conflicted
+++ resolved
@@ -19,61 +19,6 @@
         self.writer = None
         self.timeout = timeout
         # logger.debug(f"self.timeout: {self.timeout}")
-<<<<<<< HEAD
-
-    async def __aenter__(self):
-        # logger.debug(f"JuiceboxTelnet Function: {sys._getframe().f_code.co_name}")
-        await self.open()
-        return self
-
-    async def __aexit__(self, exc_type, exc_value, exc_tb):
-        # logger.debug(f"JuiceboxTelnet Function: {sys._getframe().f_code.co_name}")
-        if self.reader:
-            self.reader.close()
-        self.reader = None
-        if self.writer:
-            self.writer.close()
-        self.writer = None
-
-    async def read_until(self, match: bytes):
-        # logger.debug(f"read_until match: {match}")
-        data = b""
-        if self.reader is None:
-            logger.debug(
-                "read_until called but Telnet not connected. Trying to connect"
-            )
-            await self.open()
-            if self.reader is None:
-                logger.warning(
-                    "read_until called but Telnet not connected. Retry Failed"
-                )
-                return data
-        try:
-            async with asyncio.timeout(self.timeout):
-                while not data.endswith(match):
-                    chunk = await self.reader.read(1)
-                    if not chunk:
-                        break
-                    # logger.debug(f"chunk: {chunk}")
-                    if isinstance(chunk, (bytes, bytearray)):
-                        data += chunk
-                    else:
-                        data += str.encode(chunk)
-        except asyncio.TimeoutError:
-            logger.warning(f"TimeoutError: read_until (data: {data})")
-            return data
-        # logger.debug(f"read_until data: {data}")
-        return data
-
-    async def write(self, data: bytes):
-        # logger.debug(f"write data: {data}")
-        if self.writer is None:
-            logger.debug("write called but Telnet not connected. Trying to connect")
-            await self.open()
-            if self.writer is None:
-                logger.warning("write called but Telnet not connected. Retry Failed")
-                return False
-=======
 
     async def __aenter__(self):
         # logger.debug(f"JuiceboxTelnet Function: {sys._getframe().f_code.co_name}")
@@ -105,19 +50,14 @@
 
     async def write(self, data: bytes):
         # logger.debug(f"write data: {data}")
->>>>>>> 1a90a55e
         try:
             async with asyncio.timeout(self.timeout):
                 # logger.debug(f"self.writer type check 2: {type(self.writer)}")
                 self.writer.write(data)
                 await self.writer.drain()
         except TimeoutError:
-<<<<<<< HEAD
-            logger.warning("TimeoutError: write")
-=======
             logger.warning("TimeoutError: write (data: {data})")
             raise
->>>>>>> 1a90a55e
             return False
         return True
 
@@ -129,32 +69,16 @@
                     self.reader, self.writer = await telnetlib3.open_connection(
                         self.host, self.port, encoding=False
                     )
-<<<<<<< HEAD
-                await self.read_until(b">")
-            except TimeoutError:
-                logger.warning("TimeoutError: Open Telnet Connection Failed")
-=======
                 await self.readuntil(b">")
             except TimeoutError:
                 logger.warning("TimeoutError: Open Telnet Connection Failed")
                 raise
->>>>>>> 1a90a55e
                 return False
         # logger.debug("Telnet Opened")
         return True
 
     async def list(self):
         # logger.debug(f"JuiceboxTelnet Function: {sys._getframe().f_code.co_name}")
-<<<<<<< HEAD
-        await self.open()
-        await self.write(b"\n")
-        await self.read_until(b"> ")
-        await self.write(b"list\n")
-        await self.read_until(b"list\r\n! ")
-        res = await self.read_until(b">")
-        lines = str(res[:-3]).split("\\r\\n")
-=======
->>>>>>> 1a90a55e
         out = []
         if await self.open():
             await self.write(b"\n")
@@ -171,27 +95,6 @@
 
     async def get_variable(self, variable) -> bytes:
         # logger.debug(f"JuiceboxTelnet Function: {sys._getframe().f_code.co_name}")
-<<<<<<< HEAD
-        await self.open()
-        await self.write(b"\n")
-        await self.read_until(b"> ")
-        cmd = f"get {variable}\r\n".encode("ascii")
-        await self.write(cmd)
-        await self.read_until(cmd)
-        res = await self.read_until(b">")
-        return res[:-1].strip()
-
-    async def get_all(self):
-        # logger.debug(f"JuiceboxTelnet Function: {sys._getframe().f_code.co_name}")
-        await self.open()
-        await self.write(b"\n")
-        await self.read_until(b">")
-        cmd = "get all\r\n".encode("ascii")
-        await self.write(cmd)
-        await self.read_until(cmd)
-        res = await self.read_until(b">")
-        lines = str(res[:-1]).split("\\r\\n")
-=======
         if await self.open():
             await self.write(b"\n")
             await self.readuntil(b"> ")
@@ -204,7 +107,6 @@
 
     async def get_all(self):
         # logger.debug(f"JuiceboxTelnet Function: {sys._getframe().f_code.co_name}")
->>>>>>> 1a90a55e
         vars = {}
         if await self.open():
             await self.write(b"\n")
@@ -222,29 +124,6 @@
 
     async def stream_close(self, id):
         # logger.debug(f"JuiceboxTelnet Function: {sys._getframe().f_code.co_name}")
-<<<<<<< HEAD
-        await self.open()
-        await self.write(b"\n")
-        await self.read_until(b">")
-        await self.write(f"stream_close {id}\n".encode("ascii"))
-        await self.read_until(b">")
-
-    async def write_udpc(self, host, port):
-        # logger.debug(f"JuiceboxTelnet Function: {sys._getframe().f_code.co_name}")
-        await self.open()
-        await self.write(b"\n")
-        await self.read_until(b">")
-        await self.write(f"udpc {host} {port}\n".encode("ascii"))
-        await self.read_until(b">")
-
-    async def save(self):
-        # logger.debug(f"JuiceboxTelnet Function: {sys._getframe().f_code.co_name}")
-        await self.open()
-        await self.write(b"\n")
-        await self.read_until(b">")
-        await self.write(b"save\n")
-        await self.read_until(b">")
-=======
         if await self.open():
             await self.write(b"\n")
             await self.readuntil(b">")
@@ -265,5 +144,4 @@
             await self.write(b"\n")
             await self.readuntil(b">")
             await self.write(b"save\n")
-            await self.readuntil(b">")
->>>>>>> 1a90a55e
+            await self.readuntil(b">")